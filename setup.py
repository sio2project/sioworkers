from setuptools import setup, find_packages

setup(
    name = "sioworkers",
<<<<<<< HEAD
    version = '1.5.5',
=======
    version = '1.5.4',
>>>>>>> c508adbb
    author = "SIO2 Project Team",
    author_email = 'sio2@sio2project.mimuw.edu.pl',
    description = "Programming contest judging infrastructure",
    url = 'https://github.com/sio2project/sioworkers',
    license = 'GPL',

    # we need twisted.plugins in packages to install the sio twisted command
    packages = find_packages() + ['twisted.plugins'],
    namespace_packages = ['sio', 'sio.compilers', 'sio.executors'],

    install_requires = [
        'filetracker[server]>=2.2.0,<3.0',
        'bsddb3==6.2.7',
        'simplejson==3.14.0',
        'supervisor>=4.0,<4.3',
        'Twisted==23.8.0',
        'sortedcontainers==2.4.0',
        'six',
        'urllib3>=1.26.14,<2.0',
    ],

    extras_require = {
        'dev' : [
            'pytest>=7.2.1,<8.0',
            'pytest-timeout==2.1.0',
            'tox',
        ]
    },

    entry_points = {
        'sio.jobs': [
            'ping = sio.workers.ping:run',
            'compile = sio.compilers.job:run',
            'exec = sio.executors.executor:run',
            'interactive-exec = sio.executors.executor:interactive_run',
            'sio2jail-exec = sio.executors.sio2jail_exec:run',
            'sio2jail-interactive-exec = sio.executors.sio2jail_exec:interactive_run',
            'cpu-exec = sio.executors.executor:run',
            'cpu-interactive-exec = sio.executors.executor:interactive_run',
            'unsafe-exec = sio.executors.unsafe_exec:run',
            'unsafe-interactive-exec = sio.executors.unsafe_exec:interactive_run',
            'ingen = sio.executors.ingen:run',
            'inwer = sio.executors.inwer:run',
        ],
        'sio.compilers': [
            # Example compiler:
            'foo = sio.compilers.template:run',

            # Sandboxed compilers:
            'gcc4_8_2_c99 = sio.compilers.gcc:run_c_gcc4_8_2_c99',
            'g++4_8_2_cpp11 = sio.compilers.gcc:run_cpp_gcc4_8_2_cpp11',
            'fpc2_6_2 = sio.compilers.fpc:run_pas_fpc2_6_2',
            'java1_8 = sio.compilers.java:run_java1_8',

            # Non-sandboxed compilers
            'system-gcc = sio.compilers.system_gcc:run_gcc',
            'system-g++ = sio.compilers.system_gcc:run_gplusplus',
            'system-fpc = sio.compilers.system_fpc:run',
            'system-java = sio.compilers.system_java:run',

            # Compiler for output only tasks solutions
            'output-only = sio.compilers.output:run',

            ####################################
            # Deprecated, should be removed after 01.01.2021
            # Default extension compilers:
            'default-c = sio.compilers.gcc:run_c_default',
            'default-cc = sio.compilers.gcc:run_cpp_default',
            'default-cpp = sio.compilers.gcc:run_cpp_default',
            'default-pas = sio.compilers.fpc:run_pas_default',
            'default-java = sio.compilers.java:run_java_default',

            ####################################
            # Deprecated, should be removed after 01.01.2021
            # Sandboxed compilers:
            'c = sio.compilers.gcc:run_c_default',

            'cc = sio.compilers.gcc:run_cpp_default',
            'cpp = sio.compilers.gcc:run_cpp_default',

            'pas = sio.compilers.fpc:run_pas_default',

            'java = sio.compilers.java:run_java_default',

            ####################################
            # Deprecated, should be removed after 01.01.2021
            # Non-sandboxed compilers
            'system-c = sio.compilers.system_gcc:run_gcc',

            'system-cc = sio.compilers.system_gcc:run_gplusplus',
            'system-cpp = sio.compilers.system_gcc:run_gplusplus',

            'system-pas = sio.compilers.system_fpc:run',
            ####################################
        ],
        'console_scripts': [
            'sio-batch = sio.workers.runner:main',
            'sio-run-filetracker = sio.workers.ft:launch_filetracker_server',
            'sio-get-sandbox = sio.workers.sandbox:main',
            'sio-compile = sio.compilers.job:main',
            'sio-celery-worker = sio.celery.worker:main',
        ]
    }
)


# Make Twisted regenerate the dropin.cache, if possible.  This is necessary
# because in a site-wide install, dropin.cache cannot be rewritten by
# normal users.
try:
    from twisted.plugin import IPlugin, getPlugins
except ImportError:
    pass
# HACK: workaround for hudson
except TypeError:
    pass
else:
    list(getPlugins(IPlugin))<|MERGE_RESOLUTION|>--- conflicted
+++ resolved
@@ -2,11 +2,7 @@
 
 setup(
     name = "sioworkers",
-<<<<<<< HEAD
     version = '1.5.5',
-=======
-    version = '1.5.4',
->>>>>>> c508adbb
     author = "SIO2 Project Team",
     author_email = 'sio2@sio2project.mimuw.edu.pl',
     description = "Programming contest judging infrastructure",
